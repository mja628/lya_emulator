--- conflicted
+++ resolved
@@ -100,11 +100,7 @@
     assert np.all(np.abs(kfmpc - f_hf["kfmpc"][()]) < 1e-10)
 
     zout = f_lf["zout"][()]
-<<<<<<< HEAD
-    assert np.all( (zout - f_hf["zout"][()]) < 1e-10 )
-=======
     assert np.all( np.abs(zout - f_hf["zout"][()]) < 1e-10 )
->>>>>>> 1372f096
 
     # flux power spectra, all redshifts
     flux_vectors_lf = f_lf["flux_vectors"][()]
